# PYSKL

[![PWC](https://img.shields.io/endpoint.svg?url=https://paperswithcode.com/badge/revisiting-skeleton-based-action-recognition/skeleton-based-action-recognition-on-ntu-rgbd)](https://paperswithcode.com/sota/skeleton-based-action-recognition-on-ntu-rgbd?p=revisiting-skeleton-based-action-recognition)
[![PWC](https://img.shields.io/endpoint.svg?url=https://paperswithcode.com/badge/dg-stgcn-dynamic-spatial-temporal-modeling/skeleton-based-action-recognition-on-ntu-rgbd-1)](https://paperswithcode.com/sota/skeleton-based-action-recognition-on-ntu-rgbd-1?p=dg-stgcn-dynamic-spatial-temporal-modeling)
[![PWC](https://img.shields.io/endpoint.svg?url=https://paperswithcode.com/badge/revisiting-skeleton-based-action-recognition/skeleton-based-action-recognition-on-kinetics)](https://paperswithcode.com/sota/skeleton-based-action-recognition-on-kinetics?p=revisiting-skeleton-based-action-recognition)

PYSKL is a toolbox focusing on action recognition based on **SK**e**L**eton data with **PY**Torch. Various algorithms will be supported for skeleton-based action recognition. We build this project based on the OpenSource Project [MMAction2](https://github.com/open-mmlab/mmaction2).

This repo is the official implementation of [PoseConv3D](https://arxiv.org/abs/2104.13586) and [STGCN++](https://github.com/kennymckormick/pyskl/tree/main/configs/stgcn%2B%2B).

<div id="wrapper" align="center">
<figure>
  <img src="https://user-images.githubusercontent.com/34324155/123989146-2ecae680-d9fb-11eb-916b-b9db5563a9e5.gif" width="520px">&emsp;
  <img src="https://user-images.githubusercontent.com/34324155/218010909-ccfc89f0-9ed4-4b04-b38d-af7ffe49d2cd.gif" width="290px"><br>
  <p style="font-size:1.2vw;">Left: Skeleton-base Action Recognition Results on NTU-RGB+D-120; Right: CPU Realtime Skeleton-base Gesture Recognition Results</p>
</figure>
</div>

## Change Log

<<<<<<< HEAD
- Improve skeleton extraction script ([PR](https://github.com/kennymckormick/pyskl/pull/150)). Now it supports non-distributed skeleton extraction and k400-style (**2023-03-20**).
=======
- Support PyTorch 2.0: when set `--compile` for training/testing scripts and with `torch.__version__ >= 'v2.0.0'` detected, will use `torch.compile` to compile the model before training/testing. Experimental Feature, absolutely no performance warranty (**2023-03-16**).
>>>>>>> dd6cf0d6
- Provide a real-time gesture recognition demo based on skeleton-based action recognition with ST-GCN++, check [Demo](/demo/demo.md) for more details and instructions (**2023-02-10**).
- Provide [scripts](/examples/inference_speed.ipynb) to estimate the inference speed of each model (**2022-12-30**).
- Support [RGBPoseConv3D](https://arxiv.org/abs/2104.13586), a two-stream 3D-CNN for action recognition based on RGB & Human Skeleton. Follow the [guide](/configs/rgbpose_conv3d/README.md) to train and test RGBPoseConv3D on NTURGB+D （**2022-12-29**).
- We provide a script ([ntu_preproc.py](/tools/data/ntu_preproc.py)) to generate PYSKL-style annotations files from official NTURGB+D skeleton files (**2022-12-20**).

## Supported Algorithms

- [x] [DG-STGCN (Arxiv)](https://arxiv.org/abs/2210.05895) [[MODELZOO](/configs/dgstgcn/README.md)]
- [x] [ST-GCN (AAAI 2018)](https://arxiv.org/abs/1801.07455) [[MODELZOO](/configs/stgcn/README.md)]
- [x] [ST-GCN++ (ACMMM 2022)](https://arxiv.org/abs/2205.09443) [[MODELZOO](/configs/stgcn++/README.md)]
- [x] [PoseConv3D (CVPR 2022 Oral)](https://arxiv.org/abs/2104.13586) [[MODELZOO](/configs/posec3d/README.md)]
- [x] [AAGCN (TIP)](https://arxiv.org/abs/1912.06971) [[MODELZOO](/configs/aagcn/README.md)]
- [x] [MS-G3D (CVPR 2020 Oral)](https://arxiv.org/abs/2003.14111) [[MODELZOO](/configs/msg3d/README.md)]
- [x] [CTR-GCN (ICCV 2021)](https://arxiv.org/abs/2107.12213) [[MODELZOO](/configs/ctrgcn/README.md)]

## Supported Skeleton Datasets

- [x] [NTURGB+D (CVPR 2016)](https://arxiv.org/abs/1604.02808) and [NTURGB+D 120 (TPAMI 2019)](https://arxiv.org/abs/1905.04757)
- [x] [Kinetics 400 (CVPR 2017)](https://arxiv.org/abs/1705.06950)
- [x] [UCF101 (ArXiv 2012)](https://arxiv.org/pdf/1212.0402.pdf)
- [x] [HMDB51 (ICCV 2021)](https://ieeexplore.ieee.org/stamp/stamp.jsp?arnumber=6126543)
- [x] [FineGYM (CVPR 2020)](https://arxiv.org/abs/2004.06704)
- [x] [Diving48 (ECCV 2018)](https://openaccess.thecvf.com/content_ECCV_2018/papers/Yingwei_Li_RESOUND_Towards_Action_ECCV_2018_paper.pdf)

## Installation
```shell
git clone https://github.com/kennymckormick/pyskl.git
cd pyskl
# Please first install pytorch according to instructions on the official website: https://pytorch.org/get-started/locally/. Please use pytorch with version smaller than 1.11.0 and larger (or equal) than 1.5.0
# The following command will install mmcv-full 1.5.0 from source, which might be very slow (take ~10 minutes). You can also follow the instruction at https://github.com/open-mmlab/mmcv to install mmcv-full from pre-built wheels, which will be much faster.
pip install -r requirements.txt
pip install -e .
```

## Demo

Check [demo.md](/demo/demo.md).

## Data Preparation

We provide HRNet 2D skeletons for every dataset we supported and Kinect 3D skeletons for the NTURGB+D and NTURGB+D 120 dataset. To obtain the human skeleton annotations, you can:

1. Use our pre-processed skeleton annotations: we directly provide the processed skeleton data for all datasets as pickle files (which can be directly used for training and testing), check [Data Doc](/tools/data/README.md) for the download links and descriptions of the annotation format.
2. For NTURGB+D 3D skeletons, you can download the official annotations from https://github.com/shahroudy/NTURGB-D, and use our [provided script](/tools/data/ntu_preproc.py) to generate the processed pickle files. The generated files are the same with the provided `ntu60_3danno.pkl` and `ntu120_3danno.pkl`. For detailed instructions, follow the [Data Doc](/tools/data/README.md).
3. We also provide scripts to extract 2D HRNet skeletons from RGB videos, you can follow the [diving48_example](/examples/extract_diving48_skeleton/diving48_example.ipynb) to extract 2D skeletons from an arbitrary RGB video dataset.

You can use [vis_skeleton](/demo/vis_skeleton.ipynb) to visualize the provided skeleton data.

## Training & Testing

You can use following commands for training and testing. Basically, we support distributed training on a single server with multiple GPUs.
```shell
# Training
bash tools/dist_train.sh {config_name} {num_gpus} {other_options}
# Testing
bash tools/dist_test.sh {config_name} {checkpoint} {num_gpus} --out {output_file} --eval top_k_accuracy mean_class_accuracy
```
For specific examples, please go to the README for each specific algorithm we supported.

## Citation

If you use PYSKL in your research or wish to refer to the baseline results published in the Model Zoo, please use the following BibTeX entry and the BibTex entry corresponding to the specific algorithm you used.

```BibTeX
@inproceedings{duan2022pyskl,
  title={Pyskl: Towards good practices for skeleton action recognition},
  author={Duan, Haodong and Wang, Jiaqi and Chen, Kai and Lin, Dahua},
  booktitle={Proceedings of the 30th ACM International Conference on Multimedia},
  pages={7351--7354},
  year={2022}
}
```

## Contributing

PYSKL is an OpenSource Project under the Apache2 license. Any contribution from the community to improve PYSKL is appreciated. For **significant** contributions (like supporting a novel & important task), a corresponding part will be added to our updated tech report, while the contributor will also be added to the author list.

Any user can open a PR to contribute to PYSKL. The PR will be reviewed before being merged into the master branch. If you want to open a **large** PR in PYSKL, you are recommended to first reach me (via my email dhd.efz@gmail.com) to discuss the design, which helps to save large amounts of time in the reviewing stage.

## Contact

For any questions, feel free to contact: dhd.efz@gmail.com<|MERGE_RESOLUTION|>--- conflicted
+++ resolved
@@ -18,15 +18,11 @@
 
 ## Change Log
 
-<<<<<<< HEAD
 - Improve skeleton extraction script ([PR](https://github.com/kennymckormick/pyskl/pull/150)). Now it supports non-distributed skeleton extraction and k400-style (**2023-03-20**).
-=======
 - Support PyTorch 2.0: when set `--compile` for training/testing scripts and with `torch.__version__ >= 'v2.0.0'` detected, will use `torch.compile` to compile the model before training/testing. Experimental Feature, absolutely no performance warranty (**2023-03-16**).
->>>>>>> dd6cf0d6
 - Provide a real-time gesture recognition demo based on skeleton-based action recognition with ST-GCN++, check [Demo](/demo/demo.md) for more details and instructions (**2023-02-10**).
 - Provide [scripts](/examples/inference_speed.ipynb) to estimate the inference speed of each model (**2022-12-30**).
 - Support [RGBPoseConv3D](https://arxiv.org/abs/2104.13586), a two-stream 3D-CNN for action recognition based on RGB & Human Skeleton. Follow the [guide](/configs/rgbpose_conv3d/README.md) to train and test RGBPoseConv3D on NTURGB+D （**2022-12-29**).
-- We provide a script ([ntu_preproc.py](/tools/data/ntu_preproc.py)) to generate PYSKL-style annotations files from official NTURGB+D skeleton files (**2022-12-20**).
 
 ## Supported Algorithms
 
